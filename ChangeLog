--- conflicted
+++ resolved
@@ -1,4 +1,3 @@
-<<<<<<< HEAD
 yyyy-mm-dd, Version 5.0.0
 	* collectd: The "FQDNLookup" option is now enabled by default.
 	* collectd: The internal representation of time has been changed to
@@ -68,7 +67,7 @@
 	  alternatives.
 	* v5upgrade target: Target for converting v4 data sets to the v5
 	  schema.
-=======
+
 2011-03-26, Version 4.10.3
 	* Documentation: Several updates and additions. Thanks to Sebastian Harl.
 	* collectd: Build issues (compiler warnings) have been fixed. Thanks to
@@ -86,7 +85,6 @@
 	* python plugin: Fix dispatching of values from Python scripts to
 	  collectd. Thanks to Gregory Szorc for finding and fixing this
 	  problem.
->>>>>>> 7297b3b6
 
 2010-11-27, Version 4.10.2
 	* Documentation: Various documentation fixes.
