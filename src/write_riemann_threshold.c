/**
 * collectd - src/threshold.c
 * Copyright (C) 2007-2010  Florian Forster
 * Copyright (C) 2008-2009  Sebastian Harl
 * Copyright (C) 2009       Andrés J. Díaz
 * Copyright (C) 2014       Pierre-Yves Ritschard
 *
 * This program is free software; you can redistribute it and/or modify it
 * under the terms of the GNU General Public License as published by the
 * Free Software Foundation; only version 2 of the License is applicable.
 *
 * This program is distributed in the hope that it will be useful, but
 * WITHOUT ANY WARRANTY; without even the implied warranty of
 * MERCHANTABILITY or FITNESS FOR A PARTICULAR PURPOSE.  See the GNU
 * General Public License for more details.
 *
 * You should have received a copy of the GNU General Public License along
 * with this program; if not, write to the Free Software Foundation, Inc.,
 * 51 Franklin St, Fifth Floor, Boston, MA  02110-1301 USA
 *
 * Author:
 *   Pierre-Yves Ritschard <pyr at spootnik.org>
 *   Florian octo Forster <octo at collectd.org>
 *   Sebastian Harl <sh at tokkee.org>
 *   Andrés J. Díaz <ajdiaz at connectical.com>
 **/

#include <assert.h>
#include <ltdl.h>
#include <pthread.h>

#include "collectd.h"
#include "common.h"
#include "plugin.h"
#include "utils_avltree.h"
#include "utils_cache.h"
#include "utils_threshold.h"
<<<<<<< HEAD

#include <assert.h>
#include <pthread.h>
=======
#include "write_riemann_threshold.h"
>>>>>>> 383173f4

/*
 * Threshold management
 * ====================
 * The following functions add, delete, etc. configured thresholds to
 * the underlying AVL trees.
 */

/*
 * int ut_check_one_data_source
 *
 * Checks one data source against the given threshold configuration. If the
 * `DataSource' option is set in the threshold, and the name does NOT match,
 * `okay' is returned. If the threshold does match, its failure and warning
 * min and max values are checked and `failure' or `warning' is returned if
 * appropriate.
 * Does not fail.
 */
static int ut_check_one_data_source (const data_set_t *ds,
    const value_list_t __attribute__((unused)) *vl,
    const threshold_t *th,
    const gauge_t *values,
    int ds_index)
{ /* {{{ */
  const char *ds_name;
  int is_warning = 0;
  int is_failure = 0;
  int prev_state = STATE_OKAY;

  /* check if this threshold applies to this data source */
  if (ds != NULL)
  {
    ds_name = ds->ds[ds_index].name;
    if ((th->data_source[0] != 0)
	&& (strcmp (ds_name, th->data_source) != 0))
      return (STATE_OKAY);
  }

  if ((th->flags & UT_FLAG_INVERT) != 0)
  {
    is_warning--;
    is_failure--;
  }

  /* XXX: This is an experimental code, not optimized, not fast, not reliable,
   * and probably, do not work as you expect. Enjoy! :D */
  if ( (th->hysteresis > 0) && ((prev_state = uc_get_state(ds,vl)) != STATE_OKAY) )
  {
    switch(prev_state)
    {
      case STATE_ERROR:
	if ( (!isnan (th->failure_min) && ((th->failure_min + th->hysteresis) < values[ds_index])) ||
	     (!isnan (th->failure_max) && ((th->failure_max - th->hysteresis) > values[ds_index])) )
	  return (STATE_OKAY);
	else
	  is_failure++;
      case STATE_WARNING:
	if ( (!isnan (th->warning_min) && ((th->warning_min + th->hysteresis) < values[ds_index])) ||
	     (!isnan (th->warning_max) && ((th->warning_max - th->hysteresis) > values[ds_index])) )
	  return (STATE_OKAY);
	else
	  is_warning++;
     }
  }
  else { /* no hysteresis */
    if ((!isnan (th->failure_min) && (th->failure_min > values[ds_index]))
	|| (!isnan (th->failure_max) && (th->failure_max < values[ds_index])))
      is_failure++;

    if ((!isnan (th->warning_min) && (th->warning_min > values[ds_index]))
	|| (!isnan (th->warning_max) && (th->warning_max < values[ds_index])))
      is_warning++;
 }

  if (is_failure != 0)
    return (STATE_ERROR);

  if (is_warning != 0)
    return (STATE_WARNING);

  return (STATE_OKAY);
} /* }}} int ut_check_one_data_source */

/*
 * int ut_check_one_threshold
 *
 * Checks all data sources of a value list against the given threshold, using
 * the ut_check_one_data_source function above. Returns the worst status,
 * which is `okay' if nothing has failed.
 * Returns less than zero if the data set doesn't have any data sources.
 */
static int ut_check_one_threshold (const data_set_t *ds,
    const value_list_t *vl,
    const threshold_t *th,
    const gauge_t *values,
    int *statuses)
{ /* {{{ */
  int ret = -1;
  size_t i;
  int status;
  gauge_t values_copy[ds->ds_num];

  memcpy (values_copy, values, sizeof (values_copy));

  if ((th->flags & UT_FLAG_PERCENTAGE) != 0)
  {
    int num = 0;
    gauge_t sum=0.0;

    if (ds->ds_num == 1)
    {
      WARNING ("ut_check_one_threshold: The %s type has only one data "
          "source, but you have configured to check this as a percentage. "
          "That doesn't make much sense, because the percentage will always "
          "be 100%%!", ds->type);
    }

    /* Prepare `sum' and `num'. */
    for (i = 0; i < ds->ds_num; i++)
      if (!isnan (values[i]))
      {
        num++;
	sum += values[i];
      }

    if ((num == 0) /* All data sources are undefined. */
        || (sum == 0.0)) /* Sum is zero, cannot calculate percentage. */
    {
      for (i = 0; i < ds->ds_num; i++)
        values_copy[i] = NAN;
    }
    else /* We can actually calculate the percentage. */
    {
      for (i = 0; i < ds->ds_num; i++)
        values_copy[i] = 100.0 * values[i] / sum;
    }
  } /* if (UT_FLAG_PERCENTAGE) */

  for (i = 0; i < ds->ds_num; i++)
  {
    status = ut_check_one_data_source (ds, vl, th, values_copy, i);
    if (status != -1) {
	    ret = 0;
	    if (statuses[i] < status)
		    statuses[i] = status;
    }
  } /* for (ds->ds_num) */

  return (ret);
} /* }}} int ut_check_one_threshold */

/*
 * int ut_check_threshold
 *
 * Gets a list of matching thresholds and searches for the worst status by one
 * of the thresholds. Then reports that status using the ut_report_state
 * function above.
 * Returns zero on success and if no threshold has been configured. Returns
 * less than zero on failure.
 */
int write_riemann_threshold_check (const data_set_t *ds, const value_list_t *vl,
				   int *statuses)
{ /* {{{ */
  threshold_t *th;
  gauge_t *values;
  int status;

  assert (vl->values_len > 0);
  memset(statuses, 0, vl->values_len * sizeof(*statuses));

  if (threshold_tree == NULL)
	  return 0;

  /* Is this lock really necessary? So far, thresholds are only inserted at
   * startup. -octo */
  pthread_mutex_lock (&threshold_lock);
  th = threshold_search (vl);
  pthread_mutex_unlock (&threshold_lock);
  if (th == NULL)
	  return (0);

  DEBUG ("ut_check_threshold: Found matching threshold(s)");

  values = uc_get_rate (ds, vl);
  if (values == NULL)
	  return (0);

  while (th != NULL)
  {
    status = ut_check_one_threshold (ds, vl, th, values, statuses);
    if (status < 0)
    {
      ERROR ("ut_check_threshold: ut_check_one_threshold failed.");
      sfree (values);
      return (-1);
    }

    th = th->next;
  } /* while (th) */

  sfree (values);

  return (0);
} /* }}} int ut_check_threshold */


/* vim: set sw=2 ts=8 sts=2 tw=78 et fdm=marker : */<|MERGE_RESOLUTION|>--- conflicted
+++ resolved
@@ -35,13 +35,7 @@
 #include "utils_avltree.h"
 #include "utils_cache.h"
 #include "utils_threshold.h"
-<<<<<<< HEAD
-
-#include <assert.h>
-#include <pthread.h>
-=======
 #include "write_riemann_threshold.h"
->>>>>>> 383173f4
 
 /*
  * Threshold management
