--- conflicted
+++ resolved
@@ -1,11 +1,8 @@
 /**
  * collectd - src/cpu.c
  * Copyright (C) 2005-2009  Florian octo Forster
-<<<<<<< HEAD
- * Copyright (C) 2009 Simon Kuhnle
-=======
  * Copyright (C) 2008       Oleg King
->>>>>>> 12f08ff0
+ * Copyright (C) 2009       Simon Kuhnle
  *
  * This program is free software; you can redistribute it and/or modify it
  * under the terms of the GNU General Public License as published by the
@@ -22,11 +19,8 @@
  *
  * Authors:
  *   Florian octo Forster <octo at verplant.org>
-<<<<<<< HEAD
+ *   Oleg King <king2 at kaluga.ru>
  *   Simon Kuhnle <simon at blarzwurst.de>
-=======
- *   Oleg King <king2 at kaluga.ru>
->>>>>>> 12f08ff0
  **/
 
 #include "collectd.h"
