/**
 * collectd - src/collectd.h
 * Copyright (C) 2005  Florian octo Forster
 *
 * This program is free software; you can redistribute it and/or modify it
 * under the terms of the GNU General Public License as published by the
 * Free Software Foundation; either version 2 of the License, or (at your
 * option) any later version.
 *
 * This program is distributed in the hope that it will be useful, but
 * WITHOUT ANY WARRANTY; without even the implied warranty of
 * MERCHANTABILITY or FITNESS FOR A PARTICULAR PURPOSE.  See the GNU
 * General Public License for more details.
 *
 * You should have received a copy of the GNU General Public License along
 * with this program; if not, write to the Free Software Foundation, Inc.,
 * 51 Franklin St, Fifth Floor, Boston, MA  02110-1301 USA
 *
 * Authors:
 *   Florian octo Forster <octo at verplant.org>
 **/

#ifndef COLLECTD_H
#define COLLECTD_H

#if HAVE_CONFIG_H
# include <config.h>
#endif

#include <stdio.h>
#if HAVE_SYS_TYPES_H
# include <sys/types.h>
#endif
#if HAVE_SYS_STAT_H
# include <sys/stat.h>
#endif
#if STDC_HEADERS
#include <stdlib.h>
#include <stddef.h>
#else
# if HAVE_STDLIB_H
#  include <stdlib.h>
# endif
#endif
#if HAVE_STRING_H
# if !STDC_HEADERS && HAVE_MEMORY_H
#  include <memory.h>
# endif
# include <string.h>
#endif
#if HAVE_STRINGS_H
# include <strings.h>
#endif
#if HAVE_INTTYPES_H
# include <inttypes.h>
#endif
#if HAVE_STDINT_H
# include <stdint.h>
#endif
#if HAVE_UNISTD_H
# include <unistd.h>
#endif
#if HAVE_SYS_WAIT_H
# include <sys/wait.h>
#endif
#ifndef WEXITSTATUS
# define WEXITSTATUS(stat_val) ((unsigned int) (stat_val) >> 8)
#endif
#ifndef WIFEXITED
# define WIFEXITED(stat_val) (((stat_val) & 255) == 0)
#endif
#if HAVE_SIGNAL_H
# include <signal.h>
#endif
#if HAVE_FCNTL_H
# include <fcntl.h>
#endif
#if HAVE_ERRNO_H
# include <errno.h>
#endif
#if HAVE_SYSLOG_H
# include <syslog.h>
#endif
#if HAVE_LIMITS_H
# include <limits.h>
#endif
#if TIME_WITH_SYS_TIME
# include <sys/time.h>
# include <time.h>
#else
# if HAVE_SYS_TIME_H
#  include <sys/time.h>
# else
#  include <time.h>
# endif
#endif

#if HAVE_DIRENT_H
# include <dirent.h>
# define NAMLEN(dirent) strlen((dirent)->d_name)
#else
# define dirent direct
# define NAMLEN(dirent) (dirent)->d_namlen
# if HAVE_SYS_NDIR_H
#  include <sys/ndir.h>
# endif
# if HAVE_SYS_DIR_H
#  include <sys/dir.h>
# endif
# if HAVE_NDIR_H
#  include <ndir.h>
# endif
#endif

#if HAVE_STDARG_H
# include <stdarg.h>
#endif
#if HAVE_CTYPE_H
# include <ctype.h>
#endif

#if HAVE_SYSLOG
# define syslog(...) syslog(__VA_ARGS__)
# if HAVE_OPENLOG
#  define openlog(...) openlog(__VA_ARGS__)
# else
#  define openlog(...) /**/
# endif
# if HAVE_CLOSELOG
#  define closelog(...) closelog(__VA_ARGS__)
# else
#  define closelog(...) /**/
# endif
#else
# define syslog(...) /**/
# define openlog(...) /**/
# define closelog(...) /**/
#endif

#ifndef HAVE_RRD_H
#undef HAVE_LIBRRD
#endif

#ifdef HAVE_LIBRRD
#include <rrd.h>
#endif /* HAVE_LIBRRD */

/* Won't work without the header file */
#ifndef HAVE_KSTAT_H
#undef HAVE_LIBKSTAT
#endif

#ifdef HAVE_LIBKSTAT
#include <kstat.h>
#include <sys/param.h>
#endif /* HAVE_LIBKSTAT */

/* Won't work without the header file */
#ifndef HAVE_STATGRAB_H
#undef HAVE_LIBSTATGRAB
#endif

#ifdef HAVE_LIBSTATGRAB
#include <statgrab.h>
#endif

<<<<<<< HEAD
=======
#ifndef PACKAGE_NAME
#define PACKAGE_NAME "collectd"
#endif

#ifndef PREFIX
#define PREFIX "/opt/" PACKAGE_NAME
#endif

#ifndef SYSCONFDIR
#define SYSCONFDIR PREFIX "/etc"
#endif

#ifndef CONFIGFILE
#define CONFIGFILE SYSCONFDIR"/collectd.conf"
#endif

#ifndef PKGLOCALSTATEDIR
#define PKGLOCALSTATEDIR PREFIX "/var/lib/" PACKAGE_NAME
#endif

#ifndef PIDFILE
#define PIDFILE PREFIX "/var/run/" PACKAGE_NAME ".pid"
#endif

#ifndef PLUGINDIR
#define PLUGINDIR PREFIX "/lib/" PACKAGE_NAME
#endif

>>>>>>> cc0d31d6
#define MODE_SERVER 0x01
#define MODE_CLIENT 0x02
#define MODE_LOCAL  0x03

extern time_t curtime;
extern int operating_mode;

#endif /* COLLECTD_H */<|MERGE_RESOLUTION|>--- conflicted
+++ resolved
@@ -164,8 +164,6 @@
 #include <statgrab.h>
 #endif
 
-<<<<<<< HEAD
-=======
 #ifndef PACKAGE_NAME
 #define PACKAGE_NAME "collectd"
 #endif
@@ -194,7 +192,6 @@
 #define PLUGINDIR PREFIX "/lib/" PACKAGE_NAME
 #endif
 
->>>>>>> cc0d31d6
 #define MODE_SERVER 0x01
 #define MODE_CLIENT 0x02
 #define MODE_LOCAL  0x03
